--- conflicted
+++ resolved
@@ -26,11 +26,7 @@
         virtual std::ostream& stream() const = 0;
     };
 
-<<<<<<< HEAD
-    auto makeStream( StringRef const &filename ) -> IStream*;
-=======
-    auto makeStream( std::string const& filename ) -> IStream const*;
->>>>>>> e8cdfdca
+    auto makeStream( std::string const& filename ) -> IStream*;
 
     class ReusableStringStream : Detail::NonCopyable {
         std::size_t m_index;
