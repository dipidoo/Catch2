--- conflicted
+++ resolved
@@ -53,7 +53,11 @@
         friend bool operator == ( const T& lhs, Approx const& rhs ) {
             // Thanks to Richard Harris for his help refining this formula
             auto lhs_v = double(lhs);
-            return std::fabs( lhs_v - rhs.m_value ) < rhs.m_epsilon * (rhs.m_scale + (std::max)( std::fabs(lhs_v), std::fabs(rhs.m_value) ) );
+            bool relativeOK = std::fabs(lhs_v - rhs.m_value) < rhs.m_epsilon * (rhs.m_scale + (std::max)(std::fabs(lhs_v), std::fabs(rhs.m_value)));
+            if (relativeOK) {
+                return true;
+            }
+            return std::fabs(lhs_v - rhs.m_value) < rhs.m_margin;
         }
 
         template <typename T, typename = typename std::enable_if<std::is_constructible<double, T>::value>::type>
@@ -97,16 +101,11 @@
 #else
         friend bool operator == ( double lhs, Approx const& rhs ) {
             // Thanks to Richard Harris for his help refining this formula
-<<<<<<< HEAD
-            return std::fabs( lhs - rhs.m_value ) < rhs.m_epsilon * (rhs.m_scale + (std::max)( std::fabs(lhs), std::fabs(rhs.m_value) ) );
-=======
-            bool relativeOK = fabs( lhs - rhs.m_value ) < rhs.m_epsilon * (rhs.m_scale + (std::max)( fabs(lhs), fabs(rhs.m_value) ) );
-            if ( relativeOK ) {
+            bool relativeOK = std::fabs( lhs - rhs.m_value ) < rhs.m_epsilon * (rhs.m_scale + (std::max)( std::fabs(lhs), std::fabs(rhs.m_value) ) );
+            if (relativeOK) {
                 return true;
             }
-            bool absoluteOK = fabs( lhs - rhs.m_value ) < rhs.m_margin;
-            return absoluteOK;
->>>>>>> 3523c39f
+            return std::fabs(lhs - rhs.m_value) < rhs.m_margin;
         }
 
         friend bool operator == ( Approx const& lhs, double rhs ) {
