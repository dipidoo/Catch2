/*
 *  Created by Phil on 28/5/2014.
 *  Copyright 2014 Two Blue Cubes Ltd. All rights reserved.
 *
 *  Distributed under the Boost Software License, Version 1.0. (See accompanying
 *  file LICENSE_1_0.txt or copy at http://www.boost.org/LICENSE_1_0.txt)
 */
#ifndef TWOBLUECUBES_CATCH_RESULT_BUILDER_HPP_INCLUDED
#define TWOBLUECUBES_CATCH_RESULT_BUILDER_HPP_INCLUDED

#include "catch_result_builder.h"
#include "catch_context.h"
#include "catch_interfaces_config.h"
#include "catch_interfaces_runner.h"
#include "catch_interfaces_capture.h"
#include "catch_interfaces_registry_hub.h"
#include "catch_wildcard_pattern.hpp"

namespace Catch {

    ResultBuilder::ResultBuilder(   char const* macroName,
                                    SourceLineInfo const& lineInfo,
                                    char const* capturedExpression,
<<<<<<< HEAD
                                    ResultDisposition::Flags resultDisposition,
                                    char const* secondArg )
    :   m_assertionInfo( macroName, lineInfo, capturedExpression, resultDisposition, secondArg )
    {
        m_stream().oss.str("");
    }
=======
                                    ResultDisposition::Flags resultDisposition)
    :   m_assertionInfo( macroName, lineInfo, capturedExpression, resultDisposition),
        m_shouldDebugBreak( false ),
        m_shouldThrow( false ),
        m_guardException( false )
    {}
>>>>>>> 0eb101e1

    ResultBuilder::~ResultBuilder() {
#if defined(CATCH_CONFIG_FAST_COMPILE)
        if ( m_guardException ) {
            m_stream().oss << "Exception translation was disabled by CATCH_CONFIG_FAST_COMPILE";
            captureResult( ResultWas::ThrewException );
            getCurrentContext().getResultCapture()->exceptionEarlyReported();
        }
#endif
    }

    ResultBuilder& ResultBuilder::setResultType( ResultWas::OfType result ) {
        m_data.resultType = result;
        return *this;
    }
    ResultBuilder& ResultBuilder::setResultType( bool result ) {
        m_data.resultType = result ? ResultWas::Ok : ResultWas::ExpressionFailed;
        return *this;
    }

    void ResultBuilder::endExpression( DecomposedExpression const& expr ) {
        AssertionResult result = build( expr );
        handleResult( result );
    }

    void ResultBuilder::useActiveException( ResultDisposition::Flags resultDisposition ) {
        m_assertionInfo.resultDisposition = resultDisposition;
        m_stream().oss << Catch::translateActiveException();
        captureResult( ResultWas::ThrewException );
    }

    void ResultBuilder::captureResult( ResultWas::OfType resultType ) {
        setResultType( resultType );
        captureExpression();
    }

    void ResultBuilder::captureExpectedException( std::string const& expectedMessage ) {
        if( expectedMessage.empty() )
            captureExpectedException( Matchers::Impl::MatchAllOf<std::string>() );
        else
            captureExpectedException( Matchers::Equals( expectedMessage ) );
    }


    void ResultBuilder::captureExpectedException( Matchers::Impl::MatcherBase<std::string> const& matcher ) {

        assert( !isFalseTest( m_assertionInfo.resultDisposition ) );
        AssertionResultData data = m_data;
        data.resultType = ResultWas::Ok;
        data.reconstructedExpression = m_assertionInfo.capturedExpression;

        std::string actualMessage = Catch::translateActiveException();
        if( !matcher.match( actualMessage ) ) {
            data.resultType = ResultWas::ExpressionFailed;
            data.reconstructedExpression = actualMessage;
        }
        AssertionResult result( m_assertionInfo, data );
        handleResult( result );
    }

    void ResultBuilder::captureExpression() {
        AssertionResult result = build();
        handleResult( result );
    }

    void ResultBuilder::handleResult( AssertionResult const& result )
    {
        getResultCapture().assertionEnded( result );

        if( !result.isOk() ) {
            if( getCurrentContext().getConfig()->shouldDebugBreak() )
                m_shouldDebugBreak = true;
            if( getCurrentContext().getRunner()->aborting() || (m_assertionInfo.resultDisposition & ResultDisposition::Normal) )
                m_shouldThrow = true;
        }
    }

    void ResultBuilder::react() {
#if defined(CATCH_CONFIG_FAST_COMPILE)
        if (m_shouldDebugBreak) {
            ///////////////////////////////////////////////////////////////////
            // To inspect the state during test, you need to go one level up the callstack
            // To go back to the test and change execution, jump over the throw statement
            ///////////////////////////////////////////////////////////////////
            CATCH_BREAK_INTO_DEBUGGER();
        }
#endif
        if( m_shouldThrow )
            throw Catch::TestFailureException();
    }

    bool ResultBuilder::shouldDebugBreak() const { return m_shouldDebugBreak; }
    bool ResultBuilder::allowThrows() const { return getCurrentContext().getConfig()->allowThrows(); }

    AssertionResult ResultBuilder::build() const
    {
        return build( *this );
    }

    // CAVEAT: The returned AssertionResult stores a pointer to the argument expr,
    //         a temporary DecomposedExpression, which in turn holds references to
    //         operands, possibly temporary as well.
    //         It should immediately be passed to handleResult; if the expression
    //         needs to be reported, its string expansion must be composed before
    //         the temporaries are destroyed.
    AssertionResult ResultBuilder::build( DecomposedExpression const& expr ) const
    {
        assert( m_data.resultType != ResultWas::Unknown );
        AssertionResultData data = m_data;

        // Flip bool results if FalseTest flag is set
        if( isFalseTest( m_assertionInfo.resultDisposition ) ) {
            data.negate( expr.isBinaryExpression() );
        }

        data.message = m_stream().oss.str();
        data.decomposedExpression = &expr; // for lazy reconstruction
        return AssertionResult( m_assertionInfo, data );
    }

    void ResultBuilder::reconstructExpression( std::string& dest ) const {
        dest = m_assertionInfo.capturedExpression;
    }

    void ResultBuilder::setExceptionGuard() {
        m_guardException = true;
    }
    void ResultBuilder::unsetExceptionGuard() {
        m_guardException = false;
    }

} // end namespace Catch

#endif // TWOBLUECUBES_CATCH_RESULT_BUILDER_HPP_INCLUDED<|MERGE_RESOLUTION|>--- conflicted
+++ resolved
@@ -21,21 +21,11 @@
     ResultBuilder::ResultBuilder(   char const* macroName,
                                     SourceLineInfo const& lineInfo,
                                     char const* capturedExpression,
-<<<<<<< HEAD
-                                    ResultDisposition::Flags resultDisposition,
-                                    char const* secondArg )
-    :   m_assertionInfo( macroName, lineInfo, capturedExpression, resultDisposition, secondArg )
+                                    ResultDisposition::Flags resultDisposition )
+    :   m_assertionInfo( macroName, lineInfo, capturedExpression, resultDisposition)
     {
         m_stream().oss.str("");
     }
-=======
-                                    ResultDisposition::Flags resultDisposition)
-    :   m_assertionInfo( macroName, lineInfo, capturedExpression, resultDisposition),
-        m_shouldDebugBreak( false ),
-        m_shouldThrow( false ),
-        m_guardException( false )
-    {}
->>>>>>> 0eb101e1
 
     ResultBuilder::~ResultBuilder() {
 #if defined(CATCH_CONFIG_FAST_COMPILE)
