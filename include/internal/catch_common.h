/*
 *  Created by Phil on 29/10/2010.
 *  Copyright 2010 Two Blue Cubes Ltd. All rights reserved.
 *
 *  Distributed under the Boost Software License, Version 1.0. (See accompanying
 *  file LICENSE_1_0.txt or copy at http://www.boost.org/LICENSE_1_0.txt)
 */
#ifndef TWOBLUECUBES_CATCH_COMMON_H_INCLUDED
#define TWOBLUECUBES_CATCH_COMMON_H_INCLUDED

#define INTERNAL_CATCH_UNIQUE_NAME_LINE2( name, line ) name##line
#define INTERNAL_CATCH_UNIQUE_NAME_LINE( name, line ) INTERNAL_CATCH_UNIQUE_NAME_LINE2( name, line )
#define INTERNAL_CATCH_UNIQUE_NAME( name ) INTERNAL_CATCH_UNIQUE_NAME_LINE( name, __LINE__ )

#define INTERNAL_CATCH_STRINGIFY2( expr ) #expr
#define INTERNAL_CATCH_STRINGIFY( expr ) INTERNAL_CATCH_STRINGIFY2( expr )

#include <sstream>
#include <stdexcept>
#include <algorithm>

#include "catch_compiler_capabilities.h"

namespace Catch {

    class NonCopyable {
        NonCopyable( NonCopyable const& );
        void operator = ( NonCopyable const& );
    protected:
        NonCopyable() {}
        virtual ~NonCopyable();
    };

    class SafeBool {
    public:
        typedef void (SafeBool::*type)() const;

        static type makeSafe( bool value ) {
            return value ? &SafeBool::trueValue : 0;
        }
    private:
        void trueValue() const {}
    };

    template<typename ContainerT>
    inline void deleteAll( ContainerT& container ) {
        typename ContainerT::const_iterator it = container.begin();
        typename ContainerT::const_iterator itEnd = container.end();
        for(; it != itEnd; ++it )
            delete *it;
    }
    template<typename AssociativeContainerT>
    inline void deleteAllValues( AssociativeContainerT& container ) {
        typename AssociativeContainerT::const_iterator it = container.begin();
        typename AssociativeContainerT::const_iterator itEnd = container.end();
        for(; it != itEnd; ++it )
            delete it->second;
    }

    bool startsWith( std::string const& s, std::string const& prefix );
    bool endsWith( std::string const& s, std::string const& suffix );
    bool contains( std::string const& s, std::string const& infix );
    void toLowerInPlace( std::string& s );
    std::string toLower( std::string const& s );
    std::string trim( std::string const& str );

    struct pluralise {
        pluralise( std::size_t count, std::string const& label );

        friend std::ostream& operator << ( std::ostream& os, pluralise const& pluraliser );

        std::size_t m_count;
        std::string m_label;
    };

    struct SourceLineInfo {

<<<<<<< HEAD
        SourceLineInfo();
        SourceLineInfo( char const* _file, std::size_t _line );
        SourceLineInfo( SourceLineInfo const& other );
        bool empty() const;
        bool operator == ( SourceLineInfo const& other ) const;

=======
        SourceLineInfo() : line( 0 ){}
        SourceLineInfo( std::string const& _file, std::size_t _line )
        :   file( _file ),
            line( _line )
        {}
        SourceLineInfo( SourceLineInfo const& other )
        :   file( other.file ),
            line( other.line )
        {}
#  ifdef CATCH_CPP11_OR_GREATER
        SourceLineInfo( SourceLineInfo && )                  = default;
        SourceLineInfo& operator = ( SourceLineInfo const& ) = default;
        SourceLineInfo& operator = ( SourceLineInfo && )     = default;
#  endif
        bool empty() const {
            return file.empty();
        }
        bool operator == ( SourceLineInfo const& other ) const {
            return line == other.line && file == other.file;
        }
>>>>>>> ce659859
        std::string file;
        std::size_t line;
    };

    std::ostream& operator << ( std::ostream& os, SourceLineInfo const& info );

    // This is just here to avoid compiler warnings with macro constants and boolean literals
    inline bool isTrue( bool value ){ return value; }

    void throwLogicError( std::string const& message, SourceLineInfo const& locationInfo );

    // Use this in variadic streaming macros to allow
    //    >> +StreamEndStop
    // as well as
    //    >> stuff +StreamEndStop
    struct StreamEndStop {
        std::string operator+() {
            return std::string();
        }
    };
    template<typename T>
    T const& operator + ( T const& value, StreamEndStop ) {
        return value;
    }
}

#define CATCH_INTERNAL_LINEINFO ::Catch::SourceLineInfo( __FILE__, static_cast<std::size_t>( __LINE__ ) )
#define CATCH_INTERNAL_ERROR( msg ) ::Catch::throwLogicError( msg, CATCH_INTERNAL_LINEINFO );

#endif // TWOBLUECUBES_CATCH_COMMON_H_INCLUDED
<|MERGE_RESOLUTION|>--- conflicted
+++ resolved
@@ -75,35 +75,17 @@
 
     struct SourceLineInfo {
 
-<<<<<<< HEAD
         SourceLineInfo();
         SourceLineInfo( char const* _file, std::size_t _line );
         SourceLineInfo( SourceLineInfo const& other );
-        bool empty() const;
-        bool operator == ( SourceLineInfo const& other ) const;
-
-=======
-        SourceLineInfo() : line( 0 ){}
-        SourceLineInfo( std::string const& _file, std::size_t _line )
-        :   file( _file ),
-            line( _line )
-        {}
-        SourceLineInfo( SourceLineInfo const& other )
-        :   file( other.file ),
-            line( other.line )
-        {}
 #  ifdef CATCH_CPP11_OR_GREATER
         SourceLineInfo( SourceLineInfo && )                  = default;
         SourceLineInfo& operator = ( SourceLineInfo const& ) = default;
         SourceLineInfo& operator = ( SourceLineInfo && )     = default;
 #  endif
-        bool empty() const {
-            return file.empty();
-        }
-        bool operator == ( SourceLineInfo const& other ) const {
-            return line == other.line && file == other.file;
-        }
->>>>>>> ce659859
+        bool empty() const;
+        bool operator == ( SourceLineInfo const& other ) const;
+
         std::string file;
         std::size_t line;
     };
